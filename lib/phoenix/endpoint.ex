--- conflicted
+++ resolved
@@ -816,7 +816,7 @@
           params_map = {:%{}, [], Plug.Router.Utils.build_path_params_match(vars)}
           quote do
             params = unquote(params_map)
-            %{conn | path_params: params, params: params}
+            %Plug.Conn{conn | path_params: params, params: params}
           end
         end
 
@@ -859,9 +859,6 @@
         longpoll: true,
         websocket: [compress: true]
 
-<<<<<<< HEAD
-  ## Common configuration
-=======
   ## Path params
 
   It is possible to include variables in the path, these will be
@@ -872,8 +869,7 @@
 
   Note: This feature is not supported with the Cowboy 1 adapter.
 
-  ## Shared configuration
->>>>>>> e43bafdb
+  ## Common configuration
 
   The configuration below can be given to both `:websocket` and
   `:longpoll` keys:
