defmodule Phoenix.ControllerLoggerTest do
  use ExUnit.Case
  use ConnHelper

  defmodule LoggerController do
    use Phoenix.Controller
    plug :action
    def index(conn, _params), do: text(conn, "index")
  end

  test "logs controller, action, format and parameters" do
<<<<<<< HEAD
    {_conn, [header, parameters, pipeline]} = capture_log fn ->
      conn = conn(:get, "/", foo: "bar", format: "html")
             |> fetch_params
             |> put_private(:phoenix_pipelines, [:browser])
      LoggerController.call(conn, LoggerController.init(:index))
    end
=======
    {_conn, [header, parameters]} = call_controller_with_params(foo: "bar", format: "html")
>>>>>>> e7fde490
    assert header =~ "[debug] Processing by Phoenix.ControllerLoggerTest.LoggerController.index/2"
    assert parameters =~ "Parameters: %{\"foo\" => \"bar\", \"format\" => \"html\"}"
    assert pipeline =~  "Pipeline: [:browser]"
  end

  test "filter parameter" do
    filter_parameters = Application.get_env(:phoenix, :filter_parameters)
    try do
      Application.put_env(:phoenix, :filter_parameters, filter_parameters ++ ["Secret"])
      {_conn, [_, parameters]} = call_controller_with_params(
        password: "should_not_be_show", Secret: "should_not_be_show"
      )
      assert parameters =~ "Parameters: %{\"Secret\" => \"FILTERED\", \"password\" => \"FILTERED\"}"
    after
      Application.put_env(:phoenix, :filter_parameters, filter_parameters)
    end
  end

  test "filter parameter when a Map has secret key" do
    {_conn, [_, parameters]} = call_controller_with_params(
      foo: "bar", map: %{ password: "should_not_be_show" }
    )
    assert parameters =~ "Parameters: %{\"foo\" => \"bar\", \"map\" => %{\"password\" => \"FILTERED\"}}"
  end

  test "filter parameter when a List has a Map" do
    {_conn, [_, parameters]} = call_controller_with_params(
      foo: "bar", list: [ %{ password: "should_not_be_show"} ]
    )
    assert parameters =~ "Parameters: %{\"foo\" => \"bar\", \"list\" => [%{\"password\" => \"FILTERED\"}]}"
  end

  defp call_controller_with_params(params) do
    capture_log fn ->
      conn = conn(:get, "/", params) |> fetch_params
      LoggerController.call(conn, LoggerController.init(:index))
    end
  end
end<|MERGE_RESOLUTION|>--- conflicted
+++ resolved
@@ -9,16 +9,12 @@
   end
 
   test "logs controller, action, format and parameters" do
-<<<<<<< HEAD
     {_conn, [header, parameters, pipeline]} = capture_log fn ->
-      conn = conn(:get, "/", foo: "bar", format: "html")
-             |> fetch_params
-             |> put_private(:phoenix_pipelines, [:browser])
-      LoggerController.call(conn, LoggerController.init(:index))
+      conn(:get, "/", foo: "bar", format: "html")
+      |> fetch_params
+      |> put_private(:phoenix_pipelines, [:browser])
+      |> LoggerController.call(LoggerController.init(:index))
     end
-=======
-    {_conn, [header, parameters]} = call_controller_with_params(foo: "bar", format: "html")
->>>>>>> e7fde490
     assert header =~ "[debug] Processing by Phoenix.ControllerLoggerTest.LoggerController.index/2"
     assert parameters =~ "Parameters: %{\"foo\" => \"bar\", \"format\" => \"html\"}"
     assert pipeline =~  "Pipeline: [:browser]"
@@ -28,9 +24,12 @@
     filter_parameters = Application.get_env(:phoenix, :filter_parameters)
     try do
       Application.put_env(:phoenix, :filter_parameters, filter_parameters ++ ["Secret"])
-      {_conn, [_, parameters]} = call_controller_with_params(
-        password: "should_not_be_show", Secret: "should_not_be_show"
-      )
+      {_conn, [_, parameters, _pipeline]} = capture_log fn ->
+        conn(:get, "/", password: "should_not_be_show", Secret: "should_not_be_show")
+        |> fetch_params
+        |> LoggerController.call(LoggerController.init(:index))
+      end
+
       assert parameters =~ "Parameters: %{\"Secret\" => \"FILTERED\", \"password\" => \"FILTERED\"}"
     after
       Application.put_env(:phoenix, :filter_parameters, filter_parameters)
@@ -38,23 +37,22 @@
   end
 
   test "filter parameter when a Map has secret key" do
-    {_conn, [_, parameters]} = call_controller_with_params(
-      foo: "bar", map: %{ password: "should_not_be_show" }
-    )
+    {_conn, [_, parameters, _pipeline]} = capture_log fn ->
+      conn(:get, "/", foo: "bar", map: %{password: "should_not_be_show"})
+      |> fetch_params
+      |> LoggerController.call(LoggerController.init(:index))
+    end
+
     assert parameters =~ "Parameters: %{\"foo\" => \"bar\", \"map\" => %{\"password\" => \"FILTERED\"}}"
   end
 
   test "filter parameter when a List has a Map" do
-    {_conn, [_, parameters]} = call_controller_with_params(
-      foo: "bar", list: [ %{ password: "should_not_be_show"} ]
-    )
+    {_conn, [_, parameters, _pipeline]} = capture_log fn ->
+      conn(:get, "/", foo: "bar", list: [%{ password: "should_not_be_show"}])
+      |> fetch_params
+      |> LoggerController.call(LoggerController.init(:index))
+    end
+
     assert parameters =~ "Parameters: %{\"foo\" => \"bar\", \"list\" => [%{\"password\" => \"FILTERED\"}]}"
   end
-
-  defp call_controller_with_params(params) do
-    capture_log fn ->
-      conn = conn(:get, "/", params) |> fetch_params
-      LoggerController.call(conn, LoggerController.init(:index))
-    end
-  end
 end